import io
import sys
import numpy as np
sys.path.append("../..")
import pyrtl
from pyrtl import *

# Machine Parameters
argspace = 3  # number of bits to specify arg number
nArgs = pow(2, argspace)  # maximum number of function arguments
localspace = 4  # number of bits to specify local var number
nLocals = pow(2, localspace)  # maximum number of local vars in a function
freevarspace = 8  # number of bits to specify free variable number
nfreevars = pow(2, freevarspace)  # maximum number of free variables
datawidth = 32
width = datawidth + 1   # machine width
primtag_bits = 0
ptb = 1
data_bits = slice(1, datawidth)

# Memory sizes
namespace = 10  # number of bits used in IDs
ntablesize = pow(2, namespace)  # possible number of IDs (currently just 1 memory block)
evalstackspace = 15  # number of bits in eval stack addresses
evalstacksize = pow(2, evalstackspace)
heapspace = 16  # number of bits in heap addresses
heapsize = pow(2, heapspace)  # number of words in heap
textspace = 14  # number of bits in text memory addresses (a.k.a. immortal heap)
textsize = pow(2, textspace)  # number of words of immortal heap memory
itablespace = 10  # number of bits in info table memory address

# Info Table structure
itable_entrycode_bits = slice(1,15)
itable_nvars_bits = slice(15,22)
itable_nptrs_bits = slice(22,29)
itable_arity_bits = slice(29,32)
itable_iscon_bits = 0

# Instruction structure
instr_opcode_bits = slice(27,32)
instr_dsrc_bits = slice(24,27)
instr_name_bits = slice(0,localspace)
if namespace > 24:
    raise ValueError("Size of names cannot fit in instruction.")
instr_argindex_bits = slice(0, argspace)
instr_freevarindex_bits = slice(0, freevarspace)
instr_litpattern_bits = slice(8,24)
instr_conitable_bits = slice(8,8+itablespace)
if itablespace > 16:
    raise ValueError("Size of instruction table address space cannot fit in instruction.")
instr_itable_bits = slice(0, itablespace)
instr_nInstrs_bits = slice(0,8)
imm_size = 24
instr_imm_bits = slice(0,imm_size)
instr_aluop_bits = slice(0,8)

# Instruction opcodes/varietals
OPCODES = {
    "noop"        : Const( 0 , bitwidth=5),
    "arg"         : Const( 1 , bitwidth=5),
    "freevar"     : Const( 2 , bitwidth=5),
    "alias"       : Const( 3 , bitwidth=5),
    "let_closure" : Const( 4 , bitwidth=5),
    "case"        : Const( 5 , bitwidth=5),
    "lit_pattern" : Const( 6 , bitwidth=5),
    "con_pattern" : Const( 7 , bitwidth=5),
    "else_pattern": Const( 8 , bitwidth=5),
    "call"        : Const( 9 , bitwidth=5),
    "enter"       : Const(10 , bitwidth=5),
    "ret"         : Const(11 , bitwidth=5)
}

# Continuation structure
cont_nLocals_bits = slice(ptb,localspace+ptb)
cont_envclo_bits = slice(localspace+ptb,ptb+localspace+namespace)
cont_exptr_bits = slice(ptb+localspace+namespace,ptb+localspace+namespace+textspace)

# Mux control constants
PC_INC = Const("2'b00")
PC_NINSTRS = Const("2'b01")
PC_ITABLE = Const("2'b10")
PC_CONTINUATION = Const("2'b11")

SRC_LOCALS = Const("3'b000")
SRC_ARGS = Const("3'b001")
SRC_HEAP = Const("3'b010")
SRC_IMM = Const("3'b011")
SRC_RR = Const("3'b100")
SRC_ELEM = Const("3'b101")

# Make memories global to access in simulator
infoTable = MemBlock(32, itablespace, "infoTable")
immortalHeap = MemBlock(width, textspace, "ImmortalHeap")

def main():

    #test_argregs()
    #test_args_alu_rr()
    #test_evalstack()
    #test_localsregs()
    #test_table_heap()
    #test_decode()

    #buildAll()
    outputverilog()

    #f = open("add.out")
    #f = open(sys.argv[1])
    #buildAll(*readFile(f))
    #makeverilogmemory(f)

    #buildAll(*makeadd())

def makeadd():
    itables = {
        0 : makeitable(0,0,0,0,0),
        1 : makeitable(0,2,0,4,0)
    }
    code = {
        0 : makeinstr(2,3,15),
        1 : makeinstr(2,3,12),
        2 : makeinstr(4,0,1),
        3 : makeinstr(10,0,0),
        4 : makeinstr(1,2,0),
        5 : makeinstr(1,2,1),
        6 : makeinstr(9,0,4)
    }

    print {k:hex(v) for k,v in itables.items()}
    print {k:hex(v) for k,v in code.items()}

    return itables, code

def makeitable(arity, nvars, nptrs, entry, tag):
    word = 0
    word |= (arity & 0x7) << 29
    word |= (nvars & 0x7F) << 22
    word |= (nptrs & 0x7F) << 15
    word |= (entry & 0x3FFF) << 1
    word |= tag & 0x1
    return word

def makeinstr(op, variety, arg):
    word = 0
    word |= (op & 0x1F) << 27
    word |= (variety & 0x7) << 24
    word |= arg & 0xFFFFFF
    return word

def outputverilog():
    buildAll()
    f = open('hmachine.v','w')
    pyrtl.output_to_verilog(f)
    f.close()    

<<<<<<< HEAD
def buildAll():
    # I/O ports
    value = pyrtl.Output(datawidth, 'value')
=======
def makeword(dat):
    word = 0
    #dat.reverse()
    for i in range(4):
        word = word << 8
        word |= (0xFF & dat[i])
    #print dat, word
    return word

def makeverilogmemory(f):
    itables, code = readFile(f)
    f.close()

    print {k:hex(v) for k,v in itables.items()}

    f = open('itable.mem','w')
    N = len(itables)
    itables = [itables[i] for i in range(len(itables))]
    f.write("\n".join([hex(x)[2:].zfill(8) for x in itables]))
    f.write("\n")
    print pow(2,itablespace)-N
    f.write("\n".join(("0".zfill(8),) * (pow(2,itablespace)-N)))
    f.close()

    f = open('iheap.mem','w')
    N = len(code)
    code = [code[i] for i in range(len(code))]
    f.write("\n".join([hex(x)[2:].zfill(8) for x in code]))
    f.write("\n")
    f.write("\n".join(("0".zfill(8),) * (pow(2,textspace)-N)))
    f.close()


def readFile(f):
    dat = f.read()
    dat = [ord(b) for b in dat]
    words = []
    for i in range(len(dat)/4):
        words.append(makeword(dat[0:4]))
        dat = dat[4:]
    #print words

    N = words[0]
    words = words[1:]

    itables = {}
    tableN = 0
    code = {}
    codeN = 0

    for i in range(N):
        itables[tableN] = words[0]
        tableN += 1
        ninstrs = words[1]
        words = words[2:]
        for instr in words[:ninstrs]:
            code[codeN] = int(instr)
            codeN += 1
        words = words[ninstrs:]

    print {k:hex(v) for k,v in itables.items()}
    print {k:hex(v) for k,v in code.items()}

    return itables, code

def buildAll(itables=None, code=None):
>>>>>>> e3eacb5d
    # Build source mux
    # On src_elem (use component of matched constructor), we use contents of RR as address in
    #  name table, address a free variable of the objet in the heap, and send that through the srcMux
    localsOut = WireVector(width, "localsOut")
    argsOut =  WireVector(width, "argsOut")
    heapOut =  WireVector(width, "heapOut")
    immediate =  WireVector(imm_size, "instrImmediate")
    retRegOut = WireVector(width, "returnRegisterOut")
    newName = WireVector(namespace, "NewName")
    evalStackOut = WireVector(width, "evalStackOut")
    dSources = {
        SRC_LOCALS : localsOut,
        SRC_ARGS : argsOut,
        SRC_HEAP : heapOut,
        SRC_IMM : concat(immediate, "1'b0"),  # add primitive tag
        SRC_RR : retRegOut,
        SRC_ELEM : heapOut,
        None : 0
    }    
    dataSrcSelect = WireVector(3, "dataSourceSelect")
    #srcMuxPre = switch(dataSrcSelect, dSources)
    #srcMux = WireVector(width, "srcMuxFiltered")
    srcMux = switch(dataSrcSelect, dSources)

    # other needed wires
    iheapOut = WireVector(width, "InstrHeapOut")
    itableOut = WireVector(32, "InstrTableOut")
    nLocalsOut = WireVector(localspace, "nLocals")
    exptr = WireVector(textspace, "exptr")
    envcloOut = WireVector(namespace, "CurEnvClosureRegOut")
    continuation = WireVector(width, "continuation")
    continuation <<= concat(exptr, envcloOut, nLocalsOut)
    cont_nLocals = evalStackOut[ptb:localspace+ptb]
    cont_envclo = evalStackOut[localspace+ptb:localspace+namespace+ptb]
    cont_exptr = evalStackOut[localspace+namespace+ptb:localspace+namespace+textspace+ptb]
    closureTable = heapOut[ptb:itablespace+ptb]
    nLocalsIsZero = WireVector(1, "nLocalsIsZero")

<<<<<<< HEAD
    value <<= retRegOut[0:datawidth]
    
=======
    result = Output(width, "RESULT_VALUE")
    result <<= retRegOut[ptb:]
>>>>>>> e3eacb5d

    # Name each component of info table
    itable_arity = itableOut[itable_arity_bits]
    itable_nptrs = itableOut[itable_nptrs_bits]
    itable_nvars = itableOut[itable_nvars_bits]
    itable_entryCode = itableOut[itable_entrycode_bits]
    itable_isConstructor = WireVector(1, "isConstructor")
    itable_isConstructor <<= itableOut[itable_iscon_bits]

    isEvaluated = WireVector(1, "RRisEvaluated")
    isEvaluated <<= retRegOut[primtag_bits] | itable_isConstructor

    dsrcIsField = WireVector(1, "dsrcIsField")
    dsrcIsField <<= dataSrcSelect == SRC_ELEM
    dsrcIsFreevar = WireVector(1, "dsrcIsFreevar")
    dsrcIsFreevar <<= dataSrcSelect == SRC_HEAP

    # Name each possible section of instruction
    instr_opcode = iheapOut[instr_opcode_bits]
    opcode = WireVector(5, "OPCODE")
    opcode <<= instr_opcode
    instr_dsrc = iheapOut[instr_dsrc_bits]
    dataSrcSelect <<= instr_dsrc
    instr_name = iheapOut[instr_name_bits]
    instr_argindex = iheapOut[instr_argindex_bits]
    instr_freevarindex = iheapOut[instr_freevarindex_bits]
    instr_litpattern = iheapOut[instr_litpattern_bits]
    instr_conitable = iheapOut[instr_conitable_bits]
    instr_itable = iheapOut[instr_itable_bits]
    instr_nInstrs = iheapOut[instr_nInstrs_bits]
    instr_imm = iheapOut[instr_imm_bits]
    immediate <<= instr_imm
    instr_aluop = iheapOut[instr_aluop_bits]

    patternMatch_constructor = WireVector(1, "PatternMatchConstructor")
    patternMatch_constructor <<= closureTable == instr_conitable
    patternMatch_literal = WireVector(1, "PatternMatchLiteral")
    patternMatch_literal <<= retRegOut == instr_litpattern

    # Declare control signals
    ctrl_argwe = WireVector(1, "ctrl_argsWriteEnable")  # write value into args reg
    ctrl_argSwitch = WireVector(1, "ctrl_argsSwitch")  # switch read & write regs
    ctrl_ALUop = WireVector(5, "ctrl_ALUcontrol")  # alu operation code
    ctrl_ALUop <<= instr_aluop[0:5]
    ctrl_alu2rr = WireVector(1, "ctrl_ALU_to_returnReg")  # if 1 ? RR <<= ALU : RR <<= srcMux
    ctrl_loadrr = WireVector(1, "ctrl_loadRR")  # load muxed value into return register
    ctrl_exptrsrc = WireVector(2, "ctrl_exptrSource")  # choose source of exptr (see mux constants)
    ctrl_exptrload = WireVector(1, "ctrl_exptrLoad")  # load muxed value into exptr
    ctrl_spDecr = WireVector(1, "ctrl_evalStackDecrement")  # decrement the eval stack pointer
    ctrl_clearLocals = WireVector(1, "ctrl_clearLocals")  # sp <<= sp - nLocals; nLocals <<= 0
    ctrl_stackWrite = WireVector(1, "ctrl_stackWrite")  # write value onto top of eval stack
    ctrl_writeContinuation = WireVector(1, "ctrl_writeContinuation")  # write cont onto stack
    ctrl_inclocals = WireVector(1, "ctrl_incrementLocals")  # nLocals <<= nLocals + 1
    ctrl_declocals = WireVector(1, "ctrl_decrementLocals")  # nLocals <<= nLocals - 1
    ctrl_loadcont = WireVector(1, "ctrl_loadContinuation")  # load cont. into nLocals and envclo
    ctrl_writelocal = WireVector(1, "ctrl_writeLocalReg")  # locals[nLocals] <<= value
    ctrl_enter = WireVector(1, "ctrl_enterLoadEnvclo")  # envclo <<= locals[index]
    ctrl_enterLocNT = WireVector(1, "ctrl_enterLocalNameTable")  # ntable address = local
    ctrl_inspectElement = WireVector(1, "ctrl_inspectConsElement")  # nameTable addr = return reg
    ctrl_writeFreevar = WireVector(1, "ctrl_writeFreevar")  # heap[hp] <<= evalstackOut; hp++
    ctrl_allocWriteName = WireVector(1, "ctrl_allocWriteName")  # nTable[next]<<=hp;heap[fp]<<=itable
    ctrl_alias = WireVector(1, "ctrl_aliasName")  # nTable[next] <<= nTable[value] or value
    ctrl_addrFreevar = WireVector(1, "ctrl_addressFreevar") # heapAddr = nTable + index + 1
    ctrl_addrFreevar <<= dsrcIsField | dsrcIsFreevar
    ctrl_locWriteStackSaved = WireVector(1, "ctrl_localsWriteStackSaved")  # locals[n] <<= stack
    ctrl_clearNLocals = WireVector(1, "ctrl_clearNLocalsReg")  # nlocals <<= 0
    ctrl_enterRR = WireVector(1, "ctrl_enterRR")  # envclo <<= RR
    ctrl_spsave = WireVector(1, "ctrl_spsave")  # save out current sp
    ctrl_sploadSaved = WireVector(1, "ctrl_sploadSaved")  # load saved sp into sp
    ctrl_writeName = WireVector(1, "ctrl_stackWriteName")  # stack[sp] <<= savedName

    print len(srcMux)

    args_alu_rr(srcMux, instr_argindex, ctrl_argwe, ctrl_argSwitch, ctrl_ALUop, ctrl_alu2rr,
                ctrl_loadrr, argsOut, retRegOut)

    itable_exptr_iheap(closureTable, ctrl_exptrsrc, ctrl_exptrload, instr_nInstrs, srcMux, 
                       itableOut, iheapOut, exptr, evalStackOut)    
    
    evalstack(ctrl_spDecr, ctrl_clearLocals, nLocalsOut, ctrl_stackWrite, 
              ctrl_writeContinuation, continuation, srcMux, evalStackOut, ctrl_spsave,
              ctrl_sploadSaved, ctrl_alias, ctrl_allocWriteName, newName, ctrl_writeName)

    localsregs(ctrl_inclocals, ctrl_declocals, ctrl_clearNLocals, ctrl_loadcont, evalStackOut,
               newName, instr_name, localsOut, ctrl_writelocal, ctrl_enter, envcloOut, nLocalsOut, 
               ctrl_locWriteStackSaved, nLocalsIsZero, ctrl_enterRR, retRegOut)

    #srcMuxPre <<= 0

    #table_heap(envcloOut, retRegOut, localsOut, ctrl_enterLocNT, ctrl_inspectElement, srcMuxPre, newName,
    #        ctrl_writeFreevar, ctrl_allocWriteName, instr_freevarindex, heapOut, instr_itable, evalStackOut,
    #           ctrl_alias, ctrl_addrFreevar, srcMux)
    table_heap(envcloOut, retRegOut, localsOut, ctrl_enterLocNT, ctrl_inspectElement, newName,
            ctrl_writeFreevar, ctrl_allocWriteName, instr_freevarindex, heapOut, instr_itable, evalStackOut,
               ctrl_alias, ctrl_addrFreevar)


    #newName <<= 0
    #heapOut <<= 0
    #srcMux <<= 0

    instrdecode(instr_opcode, ctrl_argwe, ctrl_argSwitch,
                ctrl_alu2rr, ctrl_loadrr, ctrl_writeName,
                ctrl_exptrsrc, ctrl_exptrload, ctrl_spDecr, 
                ctrl_clearLocals, ctrl_stackWrite, ctrl_writeContinuation, 
                ctrl_inclocals, ctrl_declocals, ctrl_loadcont, 
                ctrl_writelocal, ctrl_enter, ctrl_inspectElement, 
                ctrl_writeFreevar, ctrl_allocWriteName, ctrl_alias, 
                ctrl_locWriteStackSaved, ctrl_enterLocNT,
                ctrl_clearNLocals, ctrl_enterRR, ctrl_spsave, 
                ctrl_sploadSaved, isEvaluated, patternMatch_constructor, 
                patternMatch_literal, nLocalsIsZero, dsrcIsField)


    pyrtl.working_block().sanity_check()

    #    print pyrtl.working_block().wirevector_by_name#["infoTable"]
    #    print pyrtl.working_block().wirevector_by_name["immortalHeap"]

    #print infoTable
    #print immortalHeap
    #print itables
    #print code

    #print "itables id: {}".format(infoTable.stored_net.op_param[0])
    #print "iheap id: {}".format(immortalHeap.stored_net.op_param[0])

    #print find_cycle(pyrtl.working_block())

    
    if itables is not None and code is not None:
        simlen = 15
        sim_trace = pyrtl.SimulationTrace()
        sim = pyrtl.Simulation(tracer=sim_trace, 
                               memory_value_map={infoTable: itables, immortalHeap: code})
        for cycle in range(simlen):
            sim.step({})
        sim_trace.render_trace()
    

# ######################################################################
#     Instruction Decode
# ######################################################################
def instrdecode(op, ctrl_argwe, ctrl_argSwitch,
                ctrl_alu2rr, ctrl_loadrr, ctrl_writeName,
                ctrl_exptrsrc, ctrl_exptrload, ctrl_spDecr, 
                ctrl_clearLocals, ctrl_stackWrite, ctrl_writeContinuation, 
                ctrl_inclocals, ctrl_declocals, ctrl_loadcont, 
                ctrl_writelocal, ctrl_enter, ctrl_inspectElement, 
                ctrl_writeFreevar, ctrl_allocWriteName, ctrl_alias, 
                ctrl_locWriteStackSaved, ctrl_enterLocNT,
                ctrl_clearNLocals, ctrl_enterRR, ctrl_spsave, 
                ctrl_sploadSaved, isEvaluated, patternMatch_constructor, 
                patternMatch_literal, nLocalsIsZero, dsrcIsField):

    '''
    ALL INSTRUCTIONS:
    arg_*
    freevar_*
    alias_*
    let_closure
    case
    lit_pattern
    con_pattern
    else_pattern
    call
    enter
    ret

    ALL CONTROL SIGNALS:
    ctrl_argSwitch # switch read & write regs
    ctrl_loadrr # load muxed value into return register
    ctrl_stackWrite # write value onto top of eval stack
    ctrl_writelocal # locals[nLocals] <<= value
    ctrl_inclocals # nLocals <<= nLocals + 1
    ctrl_declocals # nLocals <<= nLocals - 1
    ctrl_clearLocals # sp <<= sp - nLocals
    ctrl_clearNLocals  # nLocals <<= 0
    ctrl_alias # nTable[next] <<= nTable[value] or value
    intrl_enterAlloc  # enter the allocation state machine
    ctrl_allocWriteName # nTable[next]<<=hp;heap[hp]<<=itable
    ctrl_inspectElement # nameTable addr = return reg
    ctrl_enter # envclo <<= locals[index]; nTable addr=loc
    intrl_returnCheck  # load continuation or enter RR closure
    ctrl_exptrload # load muxed value into exptr
    ctrl_alu2rr # if 1 ? RR <<= ALU : RR <<= srcMux
    ctrl_argwe # write value into args reg
    ctrl_writeContinuation # write cont onto stack
    ctrl_loadcont # load cont. into nLocals and envclo
    ctrl_addrFreevar # heapAddr = nTable + index + 1
    ctrl_ALUop # alu operation code
    ctrl_exptrsrc # choose source of exptr (see mux constants)

    # For each instruction, check definition in simulator, then walk through all control signals to verify operation

    Returns:
    call is always an ALU op; load cont and enter continuation restore state machine
    ret: load indicated source into RR
         enter check state:
             if isEvaluated, load cont & enter state machine
             else ctrl_enterRR (envclo <<= RR), ctrl_inspectElement (nTaddr=RR), pcmux_sel <<= PC_ITABLE

    Allocation:
    write freeptr into name, write name into local, inclocal, write name on stack,
    if nfvars > 0 enter state machine; else allocation state machine
    allocation state machine:
        write_freevar, spdec; if nfvars == 0 --> execute
          
    Restoration:
    load curenvclo, load nlocals, load exptr, if nlocals > 0 enter state machine
    restoration state machine:
        write local from stack, nlocals--; if nloalcs == 0 state <<= normal
    needs to restore stack frame and nlocals reg...
    Could do: restore from cont, save sp, sp--; copy/dec until localsIsZero; load saved sp; load cont and sp--

    Case:
    send indicated local through name table, if isEvaluated, pc++; else write continuation, clear locals, clear args
        enter cont
    '''
    
    EXECUTE, CHECKRR, ALLOCATION, ALLOC_END, RESTORE_PRE, RESTORE, RESTORE_2, RESTORE_3, EXCALL = \
                                            [Const(x, bitwidth=4) for x in range(9)]
    state = Register(4, "ctrl_state")

    state_ex = state == EXECUTE
    state_check = WireVector(1, "state_check")
    state_check <<= state == CHECKRR
    state_alloc = state == ALLOCATION
    state_allocend = state == ALLOC_END
    state_restorepre = state == RESTORE_PRE
    state_restore = state == RESTORE
    state_restore2 = state == RESTORE_2
    state_restore3 = state == RESTORE_3
    state_excall = state == EXCALL

    nfvars = Register(freevarspace, "ctrl_nfvars")
    cond = ConditionalUpdate()
    with cond(op == OPCODES["freevar"]):
        nfvars.next <<= nfvars + 1
    with cond(state_alloc):
        nfvars.next <<= nfvars - 1

    case_enter = (op == OPCODES["case"]) & ~isEvaluated & state_ex
    case_noenter = (op == OPCODES["case"]) & isEvaluated & state_ex

    ctrl_argSwitch <<= eqcodes(op, ("call","enter","ret")) & state_ex | case_enter
    ctrl_loadrr <<= (eqcodes(op, ("ret",)) & state_ex) | state_excall
    ctrl_stackWrite <<= (eqcodes(op, ("freevar",)) & state_ex)
    ctrl_writelocal <<= eqcodes(op, ("alias","let_closure")) & state_ex
    ctrl_inclocals <<= eqcodes(op, ("alias","let_closure")) & state_ex
    ctrl_writeContinuation <<= case_enter
    ctrl_argwe <<= (op == OPCODES["arg"]) & state_ex
    ctrl_alu2rr <<= state_excall #(op == OPCODES["call"]) & state_ex
    ctrl_enterLocNT <<= (eqcodes(op, ("case", "enter")) & state_ex)  # mux local through name table
    ctrl_enter <<= ((op == OPCODES["enter"]) & state_ex) | case_enter  # load local into envclo
    ctrl_enterRR <<= (state_check & ~isEvaluated)
    ctrl_inspectElement <<= (dsrcIsField & state_ex) | (state_check) | \
                             ((op == OPCODES["con_pattern"]) & state_ex) #| ctrl_enterRR  #& ~isEvaluated) | \
    ctrl_allocWriteName <<= (op == OPCODES["let_closure"]) & state_ex
    ctrl_writeFreevar <<= state_alloc
    ctrl_spDecr <<= state_alloc | ctrl_loadcont | state_restore
    ctrl_alias <<= (op == OPCODES["alias"]) & state_ex
    ctrl_declocals <<= (state_restore & ~nLocalsIsZero) | state_restorepre
    ctrl_clearLocals <<= eqcodes(op, ("call","enter","ret")) & state_ex  # sp <<= sp - nLocals
    ctrl_clearNLocals <<= eqcodes(op, ("call","enter","ret")) & state_ex | case_enter  # nLocals <<= 0
    ctrl_loadcont <<= (state_check & isEvaluated) | (state_restore3)
    ctrl_spsave <<= (state_check & isEvaluated)
    ctrl_sploadSaved <<= state_restore2
    ctrl_locWriteStackSaved <<= state_restore
    ctrl_writeName <<= state_allocend

    intrl_enterAlloc = WireVector(1, "EnterAllocState")  # enter allocation state machine
    intrl_enterAlloc <<= (op == OPCODES["let_closure"]) & (nfvars != 0)
    #intrl_enterCheck = WireVector(1, "EnterCheckState")
    #intrl_enterCheck <<= op == OPCODES["ret"]

    cond = ConditionalUpdate()

    with cond(state_ex):
        # enter allocation machine on let_closure
        with cond(intrl_enterAlloc):
            state.next <<= ALLOCATION
        # on ALU ops, go directly to restore machine
        with cond(op == OPCODES["call"]):
            state.next <<= EXCALL
        # when returning a value, check evaluatedness
        with cond(op == OPCODES["ret"]):
            state.next <<= CHECKRR

    # execute call state just performs alu op; move to check
    with cond(state_excall):
        state.next <<= CHECKRR

    # if fully evaluated, enter restore machine
    with cond(state_check):
        with cond(isEvaluated):
            state.next <<= RESTORE_PRE
        with cond():
            state.next <<= EXECUTE  # enter into RR closure and begin execution

    # in alloc: nfvars == 1 --> execute
    with cond(state_alloc):
        with cond(nfvars == 1):
            state.next <<= ALLOC_END

    # end of allocation, resume execution
    with cond(state_allocend):
        state.next <<= EXECUTE

    # get ready for restore state (just need to decrement nLocals)
    with cond(state_restorepre):
        state.next <<= RESTORE

    # in restore, copy locals until done; move to cleanup states
    with cond(state_restore):
        with cond(nLocalsIsZero):
            state.next <<= RESTORE_2

    with cond(state_restore2):
        state.next <<= RESTORE_3

    with cond(state_restore3):
        state.next <<= EXECUTE

    # PC mux
    # pattern_lit & patternMatchLiteral | pattern_con & patternMatchConstructor | pattern_else  ---> NINSTRS
    # enter | ctrl_enterRR  ---> PC_ITABLE
    # ctrl_loadcont  ---> PC_CONTINUATION
    pc_patternmatched = (((op == OPCODES["lit_pattern"]) & patternMatch_literal) | \
                     ((op == OPCODES["con_pattern"]) & patternMatch_constructor) | \
                     (op == OPCODES["else_pattern"])) & state_ex
    pc_enterClosure = ((op == OPCODES["enter"]) | ctrl_enterRR | case_enter) & state_ex
    pc_loadCont = ctrl_loadcont & state_ex
    pc_inc = ~(pc_patternmatched | pc_enterClosure | pc_loadCont | (eqcodes(op, ("noop", "call", "ret")))) & state_ex

    ctrl_exptrsrc <<= switch(concat(pc_patternmatched, pc_enterClosure, pc_loadCont, pc_inc), {
        "4'b1000" : PC_NINSTRS,
        "4'b0100" : PC_ITABLE,
        "4'b0010" : PC_CONTINUATION,
        "4'b0001" : PC_INC,
        None : 0
    })
    ctrl_exptrload <<= pc_patternmatched | pc_enterClosure | pc_loadCont | pc_inc

def eqcodes(op, states):
    eq = Const(0)
    for state in states:
        eq = eq | (op == OPCODES[state])
    return eq

def test_decode():
    ctrl_argwe = WireVector(1, "ctrl_argsWriteEnable")  # write value into args reg
    ctrl_argSwitch = WireVector(1, "ctrl_argsSwitch")  # switch read & write regs
    #ctrl_ALUop = WireVector(5, "ctrl_ALUcontrol")  # alu operation code
    #ctrl_ALUop <<= 0
    ctrl_alu2rr = WireVector(1, "ctrl_ALU-to-returnReg")  # if 1 ? RR <<= ALU : RR <<= srcMux
    ctrl_loadrr = WireVector(1, "ctrl_loadRR")  # load muxed value into return register
    ctrl_exptrsrc = WireVector(2, "ctrl_exptrSource")  # choose source of exptr (see mux constants)
    ctrl_exptrload = WireVector(1, "ctrl_exptrLoad")  # load muxed value into exptr
    ctrl_spDecr = WireVector(1, "ctrl_evalStackDecrement")  # decrement the eval stack pointer
    ctrl_clearLocals = WireVector(1, "ctrl_clearLocals")  # sp <<= sp - nLocals; nLocals <<= 0
    ctrl_stackWrite = WireVector(1, "ctrl_stackWrite")  # write value onto top of eval stack
    ctrl_writeContinuation = WireVector(1, "ctrl_writeContinuation")  # write cont onto stack
    ctrl_inclocals = WireVector(1, "ctrl_incrementLocals")  # nLocals <<= nLocals + 1
    ctrl_declocals = WireVector(1, "ctrl_decrementLocals")  # nLocals <<= nLocals - 1
    ctrl_loadcont = WireVector(1, "ctrl_loadContinuation")  # load cont. into nLocals and envclo
    ctrl_writelocal = WireVector(1, "ctrl_writeLocalReg")  # locals[nLocals] <<= value
    ctrl_enterLocNT = WireVector(1, "ctrl_enterLocNT")
    ctrl_enter = WireVector(1, "ctrl_enterNamedClosure")  # envclo <<= locals[index]; nTable addr=loc
    ctrl_inspectElement = WireVector(1, "ctrl_inspectConsElement")  # nameTable addr = return reg
    ctrl_writeFreevar = WireVector(1, "ctrl_writeFreevar")  # heap[hp] <<= evalstackOut; hp++
    ctrl_allocWriteName = WireVector(1, "ctrl_allocWriteName")  # nTable[next]<<=hp;heap[hp]<<=itable
    ctrl_alias = WireVector(1, "ctrl_aliasName")  # nTable[next] <<= nTable[value] or value
    ctrl_locWriteStackSaved = WireVector(1, "ctrl_localsWriteStackSaved")  # locals[n] <<= stack
    ctrl_clearNLocals = WireVector(1, "ctrl_clearNLocalsReg")  # nlocals <<= 0
    ctrl_enterRR = WireVector(1, "ctrl_enterRR")  # envclo <<= RR
    ctrl_spsave = WireVector(1, "ctrl_spsave")  # save out current sp
    ctrl_sploadSaved = WireVector(1, "ctrl_sploadSaved")  # load saved sp into sp
    
    instr_opcode = Input(5, "instr_opcode")
    isEvaluated = Input(1, "isEvaluated")
    pt_con = Input(1, "patternMatchCon")
    pt_lit = Input(1, "patternMatchLit")
    nLocalsIsZero = Input(1, "nLocalsIsZero")
    dsrcIsField = Input(1, "dataSourceIsField")

    instrdecode(instr_opcode, ctrl_argwe, ctrl_argSwitch,
                ctrl_alu2rr, ctrl_loadrr, 
                ctrl_exptrsrc, ctrl_exptrload, ctrl_spDecr, 
                ctrl_clearLocals, ctrl_stackWrite, ctrl_writeContinuation, 
                ctrl_inclocals, ctrl_declocals, ctrl_loadcont, 
                ctrl_writelocal, ctrl_enter, ctrl_inspectElement, 
                ctrl_writeFreevar, ctrl_allocWriteName, ctrl_alias, 
                ctrl_locWriteStackSaved, ctrl_enterLocNT,
                ctrl_clearNLocals, ctrl_enterRR, ctrl_spsave, 
                ctrl_sploadSaved, isEvaluated, pt_con, 
                pt_lit, nLocalsIsZero, dsrcIsField)

    simvals = {
        instr_opcode  : "01234022240000055678AB0B000000090",
        isEvaluated   : "000000000000000010000000100000001",
        pt_con        : "000000000000000000000000000000000",
        pt_lit        : "000000000000000000000000000000000",
        nLocalsIsZero : "000000000000000000000000000100000",
        dsrcIsField   : "000000000000000000000000000000000"
    }
    '''
    "noop"        : Const( 0 , bitwidth=5),
    "arg"         : Const( 1 , bitwidth=5),
    "freevar"     : Const( 2 , bitwidth=5),
    "alias"       : Const( 3 , bitwidth=5),
    "let_closure" : Const( 4 , bitwidth=5),
    "case"        : Const( 5 , bitwidth=5),
    "lit_pattern" : Const( 6 , bitwidth=5),
    "con_pattern" : Const( 7 , bitwidth=5),
    "else_pattern": Const( 8 , bitwidth=5),
    "call"        : Const( 9 , bitwidth=5),
    "enter"       : Const(10 , bitwidth=5),
    "ret"         : Const(11 , bitwidth=5)

    simvals[instr_opcode] = [OPCODES[instr] for instr in (
        "noop",
        "let_closure",
        "arg",
        "freevar",
        "alias",
        "case",
        "lit_pattern",
        "con_pattern",
        "else_pattern",
        "call",
        "enter",
        "ret"
    )]
    PC_INC = Const("2'b00")
    PC_NINSTRS = Const("2'b01")
    PC_ITABLE = Const("2'b10")
    PC_CONTINUATION = Const("2'b11")
    '''
    sim_trace = pyrtl.SimulationTrace()
    sim = pyrtl.Simulation(tracer=sim_trace)
    for cycle in range(len(simvals[instr_opcode])):
        sim.step({k:int(v[cycle],16) for k,v in simvals.items()})
    sim_trace.render_trace()


# ######################################################################
#     Evaluation Stack
# ######################################################################
def evalstack(ctrl_spDecr, ctrl_spclearLocals, nLocals, ctrl_writeValue, 
              ctrl_writeContinuation, continuation, srcMux, evalStackOut, ctrl_spsave,
              ctrl_sploadSaved, ctrl_alias, ctrl_allocWriteName, newName, ctrl_writeName):
    sp = Register(evalstackspace, "EvalStackPointer")
    savedsp = Register(evalstackspace, "SavedStackPointer")
    #writeNewName = ctrl_alias | ctrl_allocWriteName
    spinc = ctrl_writeValue | ctrl_writeContinuation | ctrl_writeName  # auto-increment on writes
    stacknext = switch(concat(spinc, ctrl_spDecr, ctrl_spclearLocals), {
        "3'b100" : sp + 1,
        "3'b010" : sp - 1,
        "3'b001" : sp - nLocals,
        None : 0
    })
    cond = ConditionalUpdate()
    with cond(ctrl_spDecr | ctrl_spclearLocals | spinc):
        sp.next <<= stacknext
    with cond(ctrl_sploadSaved):
        sp.next <<= savedsp

    cond = ConditionalUpdate()
    with cond(ctrl_spsave):
        savedsp.next <<= sp
    
    savedName = Register(width, "allocSavedName")
    cond = ConditionalUpdate()
    with cond(ctrl_allocWriteName):
        savedName.next <<= newName

    # Instantiate stack memory
    evalStack = MemBlock(width, evalstackspace, "EvaluationStack")

    # Stack ports
    evalStackOut <<= evalStack[sp]  # always read top of stack
    # can write data from srcMux (includes newly allocated names) or continuations
    evalStackWData = switch(concat(ctrl_writeValue, ctrl_writeName), {
        "2'b10" : srcMux,
        "2'b01" : savedName,
        None : continuation
    })
    #evalStackWData = mux(ctrl_writeValue, falsecase=continuation, truecase=srcMux)
    EW = MemBlock.EnabledWrite
    nextspace = sp + 1
    evalStack[nextspace[0:evalstackspace]] = EW(evalStackWData, enable=spinc)

def test_evalstack():

    ctrl_spDecr = Input(1, "ctrl_spDecr")
    ctrl_spclearLocals = Input(1, "ctrl_spclearLocals")
    nLocals = Input(localspace, "nLocals")
    ctrl_writeValue = Input(1, "ctrl_writeValue")
    ctrl_writeContinuation = Input(1, "ctrl_writeContinuation")
    continuation = Input(textspace + namespace + localspace, "continuation")
    srcMux = Input(width, "srcMux")
    evalStackOut = Output(width, "evalStackOut")

    evalstack(ctrl_spDecr, ctrl_spclearLocals, nLocals, ctrl_writeValue, 
              ctrl_writeContinuation, continuation, srcMux, evalStackOut)

    simvals = {
        ctrl_spDecr            : "000000000111000",
        ctrl_spclearLocals     : "000000000000010",
        nLocals                : "000000000000040",
        ctrl_writeValue        : "011111000000000",
        ctrl_writeContinuation : "000000111000000",
        continuation           : "000000987000000",
        srcMux                 : "012345000000000",
    }

    sim_trace = pyrtl.SimulationTrace()
    sim = pyrtl.Simulation(tracer=sim_trace)
    for cycle in range(len(simvals[srcMux])):
        sim.step({k:int(v[cycle]) for k,v in simvals.items()})
    sim_trace.render_trace()


# ######################################################################
#     Locals
# ######################################################################
def localsregs(ctrl_inclocals, ctrl_declocals, ctrl_clearnlocals, 
               ctrl_loadcont, evalStackOut, newName, localsindex, localsOut, ctrl_writelocal, 
               ctrl_enter, envcloOut, nLocalsOut, ctrl_locWriteStackSaved, nLocalsIsZero,
               ctrl_enterRR, retRegOut):

    # Register storing number of local variables so far in this scope
    nlocals = Register(localspace, "nLocalsReg")
    nLocalsOut <<= nlocals
    nlocalsnext = switch(concat(ctrl_inclocals, ctrl_declocals, ctrl_clearnlocals, ctrl_loadcont), {
        "4'b1000" : nlocals + 1,  # increment register
        "4'b0100" : nlocals - 1,  # decrement register
        "4'b0010" : Const(0, bitwidth=localspace),  # clear register
        "4'b0001" : evalStackOut[cont_nLocals_bits],  # load saved number of locals section of continuation
        None : nlocals
    })
    cond = ConditionalUpdate()
    with cond(ctrl_inclocals | ctrl_declocals | ctrl_clearnlocals | ctrl_loadcont):
        nlocals.next <<= nlocalsnext

    nLocalsIsZero <<= nlocals == 0

    # Locals registers
    localsRegs = MemBlock(namespace, localspace, name="LocalsRegisters")
    # read port; read local specified in instr
    localsOut <<= concat(localsRegs[localsindex], Const("1'b0"))  # add primtag
    # Values written on allocation and all aliases
    localsWrite = mux(ctrl_locWriteStackSaved, falsecase=newName[ptb:], truecase=evalStackOut[ptb:ptb+namespace])
    localsRegs[nlocals] = MemBlock.EnabledWrite(localsWrite, enable=ctrl_writelocal)

    # Current environment closure register
    envclo = Register(namespace, "CurrentEnvClosure")
    envcloOut <<= envclo
    # Can load closure off of stack or name in local reg on enter instruction
    envclonext = switch(concat(ctrl_loadcont, ctrl_enter, ctrl_enterRR), {
        "3'b100" : evalStackOut[cont_envclo_bits],
        "3'b010" : localsOut,
        "3'b001" : retRegOut,
        None : envclo
    })
    cond = ConditionalUpdate()
    with cond(ctrl_loadcont | ctrl_enter | ctrl_enterRR):
        envclo.next <<= envclonext

def test_localsregs():

    ctrl_inclocals = Input(1, "ctrl_inclocals")
    ctrl_declocals = Input(1, "ctrl_declocals")
    ctrl_clearlocals = Input(1, "ctrl_clearlocals")
    ctrl_loadcont = Input(1, "ctrl_loadcont")
    srcMux = Input(width, "srcMux")
    localsindex = Input(localspace, "localsindex")
    localsWire = WireVector(namespace, "localsWire")
    localsOut = Output(namespace, "localsOut")
    localsOut <<= localsWire
    ctrl_writelocal = Input(1, "ctrl_writelocal")
    ctrl_enter = Input(1, "ctrl_enter")
    envcloOut = Output(namespace, "envcloOut")
    nLocalsOut = Output(localspace, "nLocalsOut")
    contenvout = Output(namespace, "ContEnv")
    contenvout <<= srcMux[cont_envclo_bits]

    localsregs(ctrl_inclocals, ctrl_declocals, ctrl_clearlocals, ctrl_loadcont, srcMux,
            localsindex, localsWire, ctrl_writelocal, ctrl_enter, envcloOut, nLocalsOut)

#    cont_envclo_bits = slice(localspace,localspace+namespace)

    simvals = {
        ctrl_inclocals   : "011110000000000000",
        ctrl_declocals   : "000001000000000000",
        ctrl_clearlocals : "000000000000100000",
        ctrl_loadcont    : "000000000000010000",
        srcMux           : [b for b in "0123450000000"] + [0xFFFFFFF,0,0xF,0,0],
        localsindex      : "000000123453000020",
        ctrl_writelocal  : "011111000000000100",
        ctrl_enter       : "000000000001000010"
    }

    sim_trace = pyrtl.SimulationTrace()
    sim = pyrtl.Simulation(tracer=sim_trace)
    for cycle in range(len(simvals[srcMux])):
        sim.step({k:int(v[cycle]) for k,v in simvals.items()})
    sim_trace.render_trace()
    

    
# ######################################################################
#     Name Table and Heap
# ######################################################################
def table_heap(envclo, returnReg, localsOut, ctrl_enterLocNT, ctrl_inspectElement, newNameOut,
               ctrl_writeFreevar, ctrl_allocWriteName, freevarIndex, heapOut, infoTable, evalStackOut,
               ctrl_alias, ctrl_addrFreevar):

    freePtr = Register(heapspace, "HeapFreePointer")

    # Name Table
    nameTable = MemBlock(heapspace, namespace, "NameTable")
    nameTableAddr = switch(concat(ctrl_enterLocNT, ctrl_inspectElement), {
        "2'b10" : localsOut,
        "2'b01" : returnReg,
        None : envclo
    })
    nameTableOut = WireVector(heapspace, "NameTableOut")
    # Read name for heap addressing
    nameTableOut <<= nameTable[nameTableAddr[ptb:namespace+ptb]]
    #nameTableAliasPort = WireVector(heapspace, "NameTableAliasPort")
    # Read entry for re-aliasing
    #nameTableAliasPort <<= nameTable[srcMux[primtag_bits:namespace+primtag_bits]] 
    # Two read ports are required to make alias_freevar single-cycle; it requires dereferencing 
    # a name, reading the freevar from the heap, and then dereferencing the resulting name

    # Allocation of names
    nextName = Register(namespace, "nextNameReg")
    newNameOut <<= concat(nextName, "1'b0")  # needed for locals regs and eval stack saving
    cond = ConditionalUpdate()
    with cond(ctrl_allocWriteName | ctrl_alias):
        nextName.next <<= nextName + 1
    #tableValFiltered = mux(srcMux[primtag_bits], falsecase=nameTableAliasPort, truecase=srcMux)
    #tableWriteData = mux(ctrl_alias, falsecase=freePtr, truecase=tableValFiltered)
    '''
    tableWriteData = switch(concat(ctrl_allocWriteName, ctrl_alias & srcMux[primtag_bits], ctrl_alias & ~), {
        "3'b100" : freePtr,
        "3'b010" : srcMux,
        "3'b001" : nameTableOut,
        None : nameTableOut
        #"3'b001" : 0,
        #None : 0
    })
    '''
    # Can write newly allocated name or alias (from srcMux)
    #nameTable[nextName] = MemBlock.EnabledWrite(tableWriteData[0:heapspace], 
    #                                enable=(ctrl_allocWriteName | ctrl_alias)
    nameTable[nextName] = MemBlock.EnabledWrite(freePtr, 
                                    enable=(ctrl_allocWriteName | ctrl_alias))
    
    
    # Filter srcMux 
    # if value is a primitive or a name that refers to an object, pass it through; if it is a name
    #  that referes to a primitive, pass the primitive through instead
    #srcMuxFiltered <<= mux((~srcMux[primtag_bits]) & nameTableAliasPort[primtag_bits],
    #                       falsecase=srcMux, truecase=nameTableAliasPort)

    # Heap
    heap = MemBlock(width, heapspace, "Heap")
    heapaddr = mux(ctrl_addrFreevar, falsecase=nameTableOut, truecase=(nameTableOut + freevarIndex + 1))
    heapMemOut = heap[heapaddr[0:heapspace]]
    heapWriteData = mux(ctrl_writeFreevar, falsecase=concat(infoTable, "1'b0"), truecase=evalStackOut)
    heap[freePtr] = MemBlock.EnabledWrite(heapWriteData, enable=(ctrl_writeFreevar | ctrl_allocWriteName))
    # If name table entry is a primitive, output that; otherwise, output desired heap entry
    #heapOut <<= mux(nameTableOut[primtag_bits], falsecase=heapMemOut, truecase=nameTableOut)
    heapOut <<= heapMemOut

    # Update free pointer
    cond = ConditionalUpdate()
    with cond(ctrl_writeFreevar | ctrl_allocWriteName):
        freePtr.next <<= freePtr + 1

        

def test_table_heap():

    envclo = Input(namespace, "envclo")
    returnReg = Input(width, "returnReg")
    localsOut = Input(namespace, "localsOut")
    ctrl_enter = Input(1, "ctrl_enter")
    ctrl_inspectElement = Input(1, "ctrl_inspectElement")
    srcMux = Input(width, "srcMux")
    newNameOut = Output(namespace, "newNameOut")
    ctrl_writeFreevar = Input(1, "ctrl_writeFreevar")
    ctrl_allocWriteName = Input(1, "ctrl_allocWriteName")
    freevarIndex = Input(freevarspace, "freevarIndex")
    heapOut = Output(width, "heapOut")
    infoTable = Input(itablespace, "infoTable")
    evalStackOut = Input(width, "evalStackOut")
    ctrl_alias = Input(1, "ctrl_alias")
    ctrl_addrFreevar = Input(1, "ctrl_addrFreevar")
    srcMuxFiltered = Output(width, "srcMuxFiltered")

    table_heap(envclo, returnReg, localsOut, ctrl_enter, ctrl_inspectElement, srcMux, newNameOut,
               ctrl_writeFreevar, ctrl_allocWriteName, freevarIndex, heapOut, infoTable, evalStackOut,
               ctrl_alias, ctrl_addrFreevar, srcMuxFiltered)

    #pyrtl.working_block().sanity_check()
    #print find_cycle(pyrtl.working_block())
    #return

    #print pyrtl.working_block()

    simvals = {
        envclo              : "00000000000000000",
        returnReg           : "00000000000000000",
        localsOut           : "00000000000000123",
        ctrl_enter          : "00000000000001111",
        ctrl_inspectElement : "00000000000000000",
        srcMux              : "00000000000342000",
        ctrl_writeFreevar   : "00111100000000000",
        ctrl_allocWriteName : "01000000000000000",
        freevarIndex        : "00000001230000000",
        infoTable           : "07000000000000000",
        ctrl_alias          : "00000000001110000",
        ctrl_addrFreevar    : "00000011110000000",
        evalStackOut        : "00123400000000000"
    }

    sim_trace = pyrtl.SimulationTrace()
    sim = pyrtl.Simulation(tracer=sim_trace)
    for cycle in range(len(simvals[srcMux])):
        sim.step({k:int(v[cycle]) for k,v in simvals.items()})
    sim_trace.render_trace()




# ######################################################################
#     Info Tables, Execution Pointer, and Immortal Heap
# ######################################################################
def itable_exptr_iheap(targetTable, ctrl_exptr, ctrl_loadexptr, nInstrs, srcMux, 
                       itableOut, instrOut, exptrOut, evalStackOut):

    itableOut <<= infoTable[targetTable]
    
    # Execution Pointer (PC)
    exptr = Register(textspace, "ExecutionPointer")
    exptrOut <<= exptr
    itable_entryCode = itableOut[itable_entrycode_bits]
    nextexptr = switch(ctrl_exptr, {
        PC_INC : exptr + 1,
        PC_NINSTRS : nInstrs,
        PC_ITABLE : itable_entryCode,
        PC_CONTINUATION : evalStackOut[cont_exptr_bits],
        None : exptr
    })
    cond = ConditionalUpdate()
    with cond(ctrl_loadexptr):
        exptr.next <<= nextexptr

    # Immortal Heap
    instrOut <<= immortalHeap[exptr]


# ######################################################################
#     Arg Regs, ALU, and Return Register
# ######################################################################
def args_alu_rr(srcMux, argIndex, ctrl_argwe, ctrl_argSwitch, ctrl_ALUop, ctrl_alu2rr,
                ctrl_loadrr, argsOut, rrOut):

    # Regisers used in this section
    rr = Register(width, "ReturnRegister")  # return register
    nargsreg = Register(argspace, "NumberArgs")  # number of args bound so far

    # Connections from args -> ALU
    arg1 = WireVector(width, "argreg1")
    arg2 = WireVector(width, "argreg2")

    # Instantiate argument regsiter module
    argregs(ctrl_argwe, nargsreg, srcMux, argIndex, argsOut, ctrl_argSwitch, arg1, arg2)

    # Update number of arguments register
    cond = ConditionalUpdate()
    with cond(ctrl_argSwitch):  # Reset to zero when leaving function
        nargsreg.next <<= 0
    with cond(ctrl_argwe):  # When writing arg, increment arg count
        nargsreg.next <<= nargsreg + 1

    # Instantiate ALU; connect to first two args
    ALUout = WireVector(width, "ALUout")
    makeALU(ctrl_ALUop, arg1[ptb:], arg2[ptb:], ALUout)

    # Return Register update
    with cond(ctrl_loadrr):  # signal to modify return reg
        with cond(ctrl_alu2rr):  # load rr with ALU output
            rr.next <<= concat(ALUout, Const("1'b1"))  # add primitive tag
        with cond():  # if not loading ALU, load from srcMux
            rr.next <<= srcMux
    rrOut <<= rr  # send result to srcMux


def test_args_alu_rr():

    srcMux = Input(width, "srcMuxVal")
    argIndex = Input(argspace, "argReadIndex")
    ctrl_argwe = Input(1, "writeArg")
    ctrl_argSwitch = Input(1, "switchArgs")
    ctrl_ALUop = Input(8, "ALUop")
    ctrl_alu2rr = Input(1, "alu2rr")
    ctrl_loadrr = Input(1, "loadrr")
    argsOut = Output(width, "argsOut")
    rrOut = Output(width, "rrOut")

    args_alu_rr(srcMux, argIndex, ctrl_argwe, ctrl_argSwitch, ctrl_ALUop, ctrl_alu2rr,
                ctrl_loadrr, argsOut, rrOut)
 

    simvals = {
        srcMux          : "0123450000000000090",
        argIndex        : "0000000012345670000",
        ctrl_argwe      : "0111110000000000000", 
        ctrl_argSwitch  : "0000001000000000000",
        ctrl_ALUop      : "0222222222222222220",
        ctrl_alu2rr     : "0111111111111110000",
        ctrl_loadrr     : "0111111111111110010" 
    }

    #sim_trace = pyrtl.SimulationTrace()
    #sim = pyrtl.Simulation(tracer=sim_trace)
    #for cycle in range(len(simvals[srcMux])):
    #    sim.step({k:int(v[cycle]) for k,v in simvals.items()})
    #sim_trace.render_trace()


    with io.BytesIO() as vfile:
        pyrtl.output_to_verilog(vfile)
        print vfile.getvalue()





# ######################################################################
#     Argument Registers
# ######################################################################
def argregs(we, waddr, wdata, raddr, rdata, flipstate, reg1, reg2):
    # Two banks of registers, one for reading one for writing;
    # Internal one-bit state tracks which is which

    # Handle I/O based on internal state
    state = Register(1, 'argstate')
    # In each state, one is read and one is written; on flip, write becomes read and
    #  read is cleared
    # state == 0: args1 is writeargs, args2 is readargs
    # state == 1: args1 is readargs, args2 is writeargs

    args1 = MemBlock(width, argspace, name="args1")
    args2 = MemBlock(width, argspace, name="args2")

    # Output
    read1 = args1[raddr]
    read2 = args2[raddr]
    rdata <<= mux(state, falsecase=read2, truecase=read1)  # mux for output

    # Additional ports to output arg0 and arg1; need both for primitive (ALU) ops
    reg1 <<= mux(state, falsecase=args2[Const("3'b0")], truecase=args1[Const("3'b0")])
    reg2 <<= mux(state, falsecase=args2[Const("3'b1")], truecase=args1[Const("3'b1")])

    # Input
    EW = MemBlock.EnabledWrite
    args1[waddr] = EW(wdata, enable=(we & (state == 0)))
    args2[waddr] = EW(wdata, enable=(we & (state == 1)))

    # Handle state flips
    state.next <<= mux(flipstate, falsecase=state, truecase=~state)

def test_argregs():

    we = Input(1, 'we')
    wdata = Input(width, 'wdata')
    raddr = Input(argspace, 'raddr')
    rdata = Output(width, 'rdata')
    argswitch = Input(1, 'argSwitch')
    arg1 = Output(width, 'arg1')
    arg2 = Output(width, 'arg2')
    nargsreg = Register(argspace, 'nargs')

    # Update number of arguments
    
    cond = ConditionalUpdate()
    with cond(argswitch):  # Clear reg on scope change
        nargsreg.next <<= 0
    with cond(we):  # increment on control signal
        nargsreg.next <<= nargsreg + 1
    

    # connect
    argregs(we, nargsreg, wdata, raddr, rdata, argswitch, arg1, arg2)

    pyrtl.working_block().sanity_check()

    # simulate
    # Write data 1-5, switch, then read out all regs
    # Switch again, read out all data
    # Write new dta, switch while writes ongoing, read out all regs
    # switch, read out all regs
    '''simvals = {
        we:        "0011111111000000000000000",
        wdata:     "0012345678999000000000000",
        raddr:     "0000000000000000012345670",
        argswitch: "0000000000000010000000000"
    }

    '''
    simvals = {
        we:        "0111110000000000000000011111111000000000000000000",
        wdata:     "0123450000000000000000098765432000000000000000000",
        raddr:     "0000000123456700123456755555555012345670012345670",
        argswitch: "0000010000000010000000000000100000000001000000000"
    }

    sim_trace = pyrtl.SimulationTrace()
    sim = pyrtl.Simulation(tracer=sim_trace)
    for cycle in range(len(simvals[we])):
        sim.step({k:int(v[cycle]) for k,v in simvals.items()})
    sim_trace.render_trace()


# ######################################################################
#     Primitive Ops Unit (a.k.a. ALU)
# ######################################################################
def makeALU(control, op1, op2, out):
    '''
        %and    - 8'b0000_0000
        %or     - 8'b0000_0001
        %not    - 8'b0000_0010
        %xor    - 8'b0000_0011
        %iadd   - 8'b0000_0100
        %isub   - 8'b0000_0101
        %eq     - 8'b0000_0110
        %ne     - 8'b0000_0111
        %lt     - 8'b0000_1000
        %le     - 8'b0000_1001
        %gt     - 8'b0000_1010
        %ge     - 8'b0000_1011

        %imul   - 8'b0001_0000
        %idiv   - 8'b0001_0001
        %imod   - 8'b0001_0010

        %lsl    - 8'b0010_0000
        %rsl    - 8'b0010_0001
        %rsa    - 8'b0010_0010
        %lr     - 8'b0010_0011
        %rr     - 8'b0010_0100

        %fadd   - 8'b1000_0000
        %fsub   - 8'b1000_0001
        %fmul   - 8'b1000_0010
        %fdiv   - 8'b1000_0011
    '''

    '''
    Unimplemented for now
    "8'b0001_0000": op1 * op2,
    "8'b0001_0001": op1 / op2,
    "8'b0001_0010": op1 % op2,

    "8'b0010_0000": lsl,
    "8'b0010_0001": rsl,
    "8'b0010_0010": rsa,
    "8'b0010_0011": lr,
    "8'b0010_0100": rr,

    "8'b1000_0000": fadd,
    "8'b1000_0001": fsub,
    "8'b1000_0010": fmul,
    "8'b1000_0011": fdiv,
    '''
    out <<= switch(control, {
        "4'b0000": op1 & op2,
        "4'b0001": op1 | op2,
        "4'b0010": ~op1,
        "4'b0011": op1 ^ op2,
        "4'b0100": op1 + op2,
        "4'b0101": op1 - op2,
        "4'b0110": op1 == op2,
        "4'b0111": op1 != op2,
        "4'b1000": op1 < op2,
        "4'b1001": op1 <= op2,
        "4'b1010": op1 > op2,
        "4'b1011": op1 >= op2,
        None: 0
    })    


class RegisterFile:

    def __init__(self, width, nregs, waddr, wdata, raddr, rdata, we, reset, name=''):

        # declare regs
        regs = []
        for i in range(nregs):
            regs.append(Register(width, name+"_"+str(i)))
        c = ConditionalUpdate()
        # all have reset; if addr matches and write enable high, take value
        for i in range(nregs):
            with c(reset):
                regs[i].next <<= 0
            with c(we & (waddr == i)):
                regs[i].next <<= wdata
        
        # use tree of muxes to choose output
        rdata <<= muxtree(regs, raddr)

        self.regs = regs


def switch(ctrl, logic_dict):
    """ switch finds the matching key in logic_dict and returns the value.                                                            
    The case "None" specifies the default value to return when there is no
    match.  The logic will be a simple linear mux tree of comparisons between
    the key and the ctrl, selecting the appropriate value
    """

    working_result = logic_dict[None]
    for case_value in logic_dict:
        if case_value is None:
            continue
        working_result = mux(
            ctrl == case_value,
            falsecase=working_result,
            truecase=logic_dict[case_value])
    return working_result


def muxtree(vals, select):
    """Recursively build a tree of muxes. Takes a list of wires and a select wire; the list
    should be ordered such that the value of select is the index of the wire passed through."""
    if len(select) == 1:
        if len(vals) != 2:
            raise ValueError("Mismatched values; select should have logN bits")
        return mux(select, falsecase = vals[0], truecase = vals[1])
    else:
        # mux each pair of values into new N/2 new wires, recursively call
        new = []
        for i in range(len(vals)/2):
            new.append(mux(select[0], falsecase=vals[2*i], truecase=vals[2*i+1]))
        return muxtree(new, select[1:])


def find_cycle(block):
    memset = set(x for x in block.logic if x.op == "m")
    regset = block.wirevector_subset(Register)
    for wire in memset.union(regset):
        print "Root {}".format(wire)
        val = __cycle_dfs(block, wire, [], [])
        if val is not None:
            return val
    return False
            
def __cycle_dfs(block, wire, visited, history):
    print "Visiting {}".format(wire)
    if wire in visited:
        return
    visited.append(wire)
    history.append(wire)
    #print len(block.logic)
    for x in block.logic.copy():
        if (x.op == "m") or (x.op == "r"):
            print "\tskipping {}".format(x)
            continue
        #print len(block.logic)
        #print x
        if not(any([wire is z for z in x.args])):
        #print wire in x.args
        #if wire in x.args:
            continue
        #print "Check"
        print "\tChecking {}".format(x)
        for w in x.dests:
            #print x.dests
            #if w in history:
            if any([w is z for z in history]):
                #print len(block.logic)
                s = "Cycle detected.\n"
                s += "{} feeds into {} but is descended from it.\n".format(wire, x)
                s += "Set of recursive stack:\n"
                s += str([str(x) for x in history])
                return s
                #return wire,x,w, [str(x) for x in history]
            #if w not in visited:
            if not(any([w is z for z in visited])):
                #print len(block.logic)
                val = __cycle_dfs(block, w, visited, history)
                #print val
                if val is not None:
                    return val
    history.remove(wire)



if __name__ == "__main__":
    main()<|MERGE_RESOLUTION|>--- conflicted
+++ resolved
@@ -153,11 +153,6 @@
     pyrtl.output_to_verilog(f)
     f.close()    
 
-<<<<<<< HEAD
-def buildAll():
-    # I/O ports
-    value = pyrtl.Output(datawidth, 'value')
-=======
 def makeword(dat):
     word = 0
     #dat.reverse()
@@ -224,7 +219,8 @@
     return itables, code
 
 def buildAll(itables=None, code=None):
->>>>>>> e3eacb5d
+    # I/O ports
+    value = pyrtl.Output(datawidth, 'value')
     # Build source mux
     # On src_elem (use component of matched constructor), we use contents of RR as address in
     #  name table, address a free variable of the objet in the heap, and send that through the srcMux
@@ -263,13 +259,9 @@
     closureTable = heapOut[ptb:itablespace+ptb]
     nLocalsIsZero = WireVector(1, "nLocalsIsZero")
 
-<<<<<<< HEAD
-    value <<= retRegOut[0:datawidth]
-    
-=======
-    result = Output(width, "RESULT_VALUE")
-    result <<= retRegOut[ptb:]
->>>>>>> e3eacb5d
+    value <<= retRegOut[ptb:]
+    #result = Output(width, "RESULT_VALUE")
+    #result <<= retRegOut[ptb:]
 
     # Name each component of info table
     itable_arity = itableOut[itable_arity_bits]

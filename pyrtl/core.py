--- conflicted
+++ resolved
@@ -736,12 +736,5 @@
 class _PythonSanitizer(_NameSanitizer):
     """ Name Sanitizer specifically built for Python identifers"""
     def __init__(self, internal_prefix='_sani_temp', map_valid_vals=True):
-<<<<<<< HEAD
-        super(PythonSanitizer, self).__init__(_py_regex, internal_prefix, map_valid_vals)
-        self.extra_checks = lambda s: not keyword.iskeyword(s)
-=======
-        super(_PythonSanitizer, self).__init__(py_regex, internal_prefix, map_valid_vals)
-
-    def _extra_checks(self, str):
-        return not keyword.iskeyword(str)
->>>>>>> ac4de859
+        super(_PythonSanitizer, self).__init__(_py_regex, internal_prefix, map_valid_vals)
+        self.extra_checks = lambda s: not keyword.iskeyword(s)
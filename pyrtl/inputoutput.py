"""
Helper functions for reading and writing hardware files.

Each of the functions in inputoutput take a block and a file descriptor.
The functions provided either read the file and update the Block
accordingly, or write information from the Block out to the file.
"""

from __future__ import print_function, unicode_literals
import re
import collections

from .pyrtlexceptions import PyrtlError, PyrtlInternalError
from .core import working_block, _NameSanitizer
from .wire import WireVector, Input, Output, Const, Register
from .corecircuits import concat
from .memory import RomBlock


# -----------------------------------------------------------------
#            __       ___
#    | |\ | |__) |  |  |
#    | | \| |    \__/  |


# TODO: multiclock blif input
def input_from_blif(blif, block=None, merge_io_vectors=True):
    """ Read an open blif file or string as input, updating the block appropriately

    Assumes the blif has been flattened and their is only a single module.
    Assumes that there is only one single shared clock and reset
    Assumes that output is generated by Yosys with formals in a particular order
    Ignores reset signal (which it assumes is input only to the flip flops)
    """
    import pyparsing
    import six
    from pyparsing import (Word, Literal, OneOrMore, ZeroOrMore,
                           Suppress, Group, Keyword)

    block = working_block(block)

    try:
        blif_string = blif.read()
    except AttributeError:
        if isinstance(blif, six.string_types):
            blif_string = blif
        else:
            raise PyrtlError('input_blif expecting either open file or string')

    def SKeyword(x):
        return Suppress(Keyword(x))

    def SLiteral(x):
        return Suppress(Literal(x))

    def twire(x):
        """ find or make wire named x and return it """
        s = block.get_wirevector_by_name(x)
        if s is None:
            s = WireVector(bitwidth=1, name=x)
        return s

    # Begin BLIF language definition
    signal_start = pyparsing.alphas + '$:[]_<>\\\/'
    signal_middle = pyparsing.alphas + pyparsing.nums + '$:[]_<>\\\/.'
    signal_id = Word(signal_start, signal_middle)
    header = SKeyword('.model') + signal_id('model_name')
    input_list = Group(SKeyword('.inputs') + OneOrMore(signal_id))('input_list')
    output_list = Group(SKeyword('.outputs') + OneOrMore(signal_id))('output_list')

    cover_atom = Word('01-')
    cover_list = Group(ZeroOrMore(cover_atom))('cover_list')
    namesignal_list = Group(OneOrMore(signal_id))('namesignal_list')
    name_def = Group(SKeyword('.names') + namesignal_list + cover_list)('name_def')

    # asynchronous Flip-flop
    dffas_formal = (SLiteral('C=') + signal_id('C') +
                    SLiteral('R=') + signal_id('R') +
                    SLiteral('D=') + signal_id('D') +
                    SLiteral('Q=') + signal_id('Q'))
    dffas_keyword = SKeyword('$_DFF_PN0_') | SKeyword('$_DFF_PP0_')
    dffas_def = Group(SKeyword('.subckt') + dffas_keyword + dffas_formal)('dffas_def')

    # synchronous Flip-flop
    dffs_def = Group(SKeyword('.latch') +
                     signal_id('D') +
                     signal_id('Q') +
                     SLiteral('re') +
                     signal_id('C'))('dffs_def')
    command_def = name_def | dffas_def | dffs_def
    command_list = Group(OneOrMore(command_def))('command_list')

    footer = SKeyword('.end')
    model_def = Group(header + input_list + output_list + command_list + footer)
    model_list = OneOrMore(model_def)
    parser = model_list.ignore(pyparsing.pythonStyleComment)

    # Begin actually reading and parsing the BLIF file
    result = parser.parseString(blif_string, parseAll=True)
    # Blif file with multiple models (currently only handles one flattened models)
    assert(len(result) == 1)
    clk_set = set([])
    ff_clk_set = set([])

    def extract_inputs(model):
        start_names = [re.sub(r'\[([0-9]+)\]$', '', x) for x in model['input_list']]
        name_counts = collections.Counter(start_names)
        for input_name in name_counts:
            bitwidth = name_counts[input_name]
            if input_name == 'clk':
                clk_set.add(input_name)
            elif not merge_io_vectors or bitwidth == 1:
                block.add_wirevector(Input(bitwidth=1, name=input_name))
            else:
                wire_in = Input(bitwidth=bitwidth, name=input_name, block=block)
                for i in range(bitwidth):
                    bit_name = input_name + '[' + str(i) + ']'
                    bit_wire = WireVector(bitwidth=1, name=bit_name, block=block)
                    bit_wire <<= wire_in[i]

    def extract_outputs(model):
        start_names = [re.sub(r'\[([0-9]+)\]$', '', x) for x in model['output_list']]
        name_counts = collections.Counter(start_names)
        for output_name in name_counts:
            bitwidth = name_counts[output_name]
            if not merge_io_vectors or bitwidth == 1:
                block.add_wirevector(Output(bitwidth=1, name=output_name))
            else:
                wire_out = Output(bitwidth=bitwidth, name=output_name, block=block)
                bit_list = []
                for i in range(bitwidth):
                    bit_name = output_name + '[' + str(i) + ']'
                    bit_wire = WireVector(bitwidth=1, name=bit_name, block=block)
                    bit_list.append(bit_wire)
                wire_out <<= concat(*bit_list)

    def extract_commands(model):
        # for each "command" (dff or net) in the model
        for command in model['command_list']:
            # if it is a net (specified as a cover)
            if command.getName() == 'name_def':
                extract_cover(command)
            # else if the command is a d flop flop
            elif command.getName() == 'dffas_def' or command.getName() == 'dffs_def':
                extract_flop(command)
            else:
                raise PyrtlError('unknown command type')

    def extract_cover(command):
        netio = command['namesignal_list']
        if len(command['cover_list']) == 0:
            output_wire = twire(netio[0])
            output_wire <<= Const(0, bitwidth=1, block=block)  # const "FALSE"
        elif command['cover_list'].asList() == ['1']:
            output_wire = twire(netio[0])
            output_wire <<= Const(1, bitwidth=1, block=block)  # const "TRUE"
        elif command['cover_list'].asList() == ['1', '1']:
            # Populate clock list if one input is already a clock
            if(netio[1] in clk_set):
                clk_set.add(netio[0])
            elif(netio[0] in clk_set):
                clk_set.add(netio[1])
            else:
                output_wire = twire(netio[1])
                output_wire <<= twire(netio[0])  # simple wire
        elif command['cover_list'].asList() == ['0', '1']:
            output_wire = twire(netio[1])
            output_wire <<= ~ twire(netio[0])  # not gate
        elif command['cover_list'].asList() == ['11', '1']:
            output_wire = twire(netio[2])
            output_wire <<= twire(netio[0]) & twire(netio[1])  # and gate
        elif command['cover_list'].asList() == ['00', '1']:
            output_wire = twire(netio[2])
            output_wire <<= ~ (twire(netio[0]) | twire(netio[1]))  # nor gate
        elif command['cover_list'].asList() == ['1-', '1', '-1', '1']:
            output_wire = twire(netio[2])
            output_wire <<= twire(netio[0]) | twire(netio[1])  # or gate
        elif command['cover_list'].asList() == ['10', '1', '01', '1']:
            output_wire = twire(netio[2])
            output_wire <<= twire(netio[0]) ^ twire(netio[1])  # xor gate
        elif command['cover_list'].asList() == ['1-0', '1', '-11', '1']:
            output_wire = twire(netio[3])
            output_wire <<= (twire(netio[0]) & ~ twire(netio[2])) \
                | (twire(netio[1]) & twire(netio[2]))   # mux
        elif command['cover_list'].asList() == ['-00', '1', '0-0', '1']:
            output_wire = twire(netio[3])
            output_wire <<= (~twire(netio[1]) & ~twire(netio[2])) \
                | (~twire(netio[0]) & ~twire(netio[2]))
        else:
            raise PyrtlError('Blif file with unknown logic cover set "%s"'
                             '(currently gates are hard coded)' % command['cover_list'])

    def extract_flop(command):
        if(command['C'] not in ff_clk_set):
            ff_clk_set.add(command['C'])

        # Create register and assign next state to D and output to Q
        regname = command['Q'] + '_reg'
        flop = Register(bitwidth=1, name=regname)
        flop.next <<= twire(command['D'])
        flop_output = twire(command['Q'])
        flop_output <<= flop

    for model in result:
        extract_inputs(model)
        extract_outputs(model)
        extract_commands(model)


# ----------------------------------------------------------------
#    __       ___  __       ___
#   /  \ |  |  |  |__) |  |  |
#   \__/ \__/  |  |    \__/  |
#

def output_to_firrtl(open_file, rom_blocks=None, block=None):
    """ Output the block as firrtl code to the output file.

    Output_to_firrtl(open_file, rom_block, block)
    If rom is intialized in pyrtl code, you can pass in the rom_blocks as a list [rom1, rom2, ...]
    """
    block = working_block(block)
    f = open_file
    # write out all the implicit stuff
    f.write("circuit Example : \n")
    f.write("  module Example : \n")
    f.write("    input clock : Clock\n    input reset : UInt<1>\n")
    # write out IO signals, wires and registers
    wireRegDefs = ""
    for wire in list(block.wirevector_subset()):
        if type(wire) == Input:
            f.write("    input %s : UInt<%d>\n" % (wire.name, wire.bitwidth))
        elif type(wire) == Output:
            f.write("    output %s : UInt<%d>\n" % (wire.name, wire.bitwidth))
        elif type(wire) == WireVector:
            wireRegDefs += "    wire {} : UInt<{}>\n".format(wire.name, wire.bitwidth)
        elif type(wire) == Register:
            wireRegDefs += "    reg {} : UInt<{}>, clock\n".format(wire.name, wire.bitwidth)
        elif type(wire) == Const:
            # some const is in the form like const_0_1'b1, is this legal operation?
            wire.name = wire.name.split("'").pop(0)
            wireRegDefs += "    node {} = UInt<{}>({})\n".format(wire.name, wire.bitwidth, wire.val)
        else:
            return 1
    f.write(wireRegDefs)
    f.write("\n")

    # write "Main"
    node_cntr = 0
    initializedMem = []
    for log_net in list(block.logic_subset()):
        if log_net.op == '&':
            f.write("    %s <= and(%s, %s)\n" % (log_net.dests[0].name, log_net.args[0].name,
                                                 log_net.args[1].name))
        elif log_net.op == '|':
            f.write("    %s <= or(%s, %s)\n" % (log_net.dests[0].name, log_net.args[0].name,
                                                log_net.args[1].name))
        elif log_net.op == '^':
            f.write("    %s <= xor(%s, %s)\n" % (log_net.dests[0].name, log_net.args[0].name,
                                                 log_net.args[1].name))
        elif log_net.op == 'n':
            f.write("    node T_%d = and(%s, %s)\n" % (node_cntr, log_net.args[0].name,
                                                       log_net.args[1].name))
            f.write("    %s <= not(T_%d)\n" % (log_net.dests[0].name, node_cntr))
            node_cntr += 1
        elif log_net.op == '~':
            f.write("    %s <= not(%s)\n" % (log_net.dests[0].name, log_net.args[0].name))
        elif log_net.op == '+':
            f.write("    %s <= add(%s, %s)\n" % (log_net.dests[0].name, log_net.args[0].name,
                                                 log_net.args[1].name))
        elif log_net.op == '-':
            f.write("    %s <= sub(%s, %s)\n" % (log_net.dests[0].name, log_net.args[0].name,
                                                 log_net.args[1].name))
        elif log_net.op == '*':
            f.write("    %s <= mul(%s, %s)\n" % (log_net.dests[0].name, log_net.args[0].name,
                                                 log_net.args[1].name))
        elif log_net.op == '=':
            f.write("    %s <= eq(%s, %s)\n" % (log_net.dests[0].name, log_net.args[0].name,
                                                log_net.args[1].name))
        elif log_net.op == '<':
            f.write("    %s <= lt(%s, %s)\n" % (log_net.dests[0].name, log_net.args[0].name,
                                                log_net.args[1].name))
        elif log_net.op == '>':
            f.write("    %s <= gt(%s, %s)\n" % (log_net.dests[0].name, log_net.args[0].name,
                                                log_net.args[1].name))
        elif log_net.op == 'w':
            f.write("    %s <= %s\n" % (log_net.dests[0].name, log_net.args[0].name))
        elif log_net.op == 'x':
            f.write("    %s <= mux(%s, %s, %s)\n" % (log_net.dests[0].name, log_net.args[0].name,
                                                     log_net.args[2].name, log_net.args[1].name))
        elif log_net.op == 'c':
            f.write("    %s <= cat(%s, %s)\n" % (log_net.dests[0].name, log_net.args[0].name,
                                                 log_net.args[1].name))
        elif log_net.op == 's':
            selEnd = log_net.op_param[0]
            if len(log_net.op_param) < 2:
                selBegin = selEnd
            else:
                selBegin = log_net.op_param[len(log_net.op_param)-1]
            f.write("    %s <= bits(%s, %s, %s)\n" % (log_net.dests[0].name, log_net.args[0].name,
                                                      selBegin, selEnd))
        elif log_net.op == 'r':
            f.write("    %s <= mux(reset, UInt<%s>(0), %s)\n" %
                    (log_net.dests[0].name, log_net.dests[0].bitwidth, log_net.args[0].name))
        elif log_net.op == 'm':
            # if there are rom blocks, need to be initialized
            if rom_blocks is not None:
                if not log_net.op_param[0] in initializedMem:
                    initializedMem.append(log_net.op_param[0])

                    # find corresponding rom block according to memid
                    curr_rom = next((x for x in rom_blocks if x.id == log_net.op_param[0]), None)
                    f.write("    wire %s : UInt<%s>[%s]\n" %
                            (log_net.op_param[1].name, log_net.op_param[1].bitwidth,
                             2**log_net.op_param[1].addrwidth))

                    # if rom data is a function, calculate the data first
                    if callable(curr_rom.data):
                        romdata = [curr_rom.data(i) for i in range(2**curr_rom.addrwidth)]
                        curr_rom.data = romdata

                    # write rom block initialization data
                    for i in range(len(curr_rom.data)):
                        f.write("    %s[%s] <= UInt<%s>(%s)\n" %
                                (log_net.op_param[1].name, i, log_net.op_param[1].bitwidth,
                                 curr_rom.data[i]))

                # write the connection
                f.write("    %s <= %s[%s]\n" % (log_net.dests[0].name, log_net.op_param[1].name,
                                                log_net.args[0].name))

            else:
                if not log_net.op_param[0] in initializedMem:
                    initializedMem.append(log_net.op_param[0])
                    f.write("    cmem %s_%s : UInt<%s>[%s]\n" %
                            (log_net.op_param[1].name, log_net.op_param[0],
                             log_net.op_param[1].bitwidth, 2**log_net.op_param[1].addrwidth))
                f.write("    infer mport T_%d  = %s_%s[%s], clock\n" %
                        (node_cntr, log_net.op_param[1].name, log_net.op_param[0],
                         log_net.args[0].name))
                f.write("    %s <= T_%d\n" % (log_net.dests[0].name, node_cntr))
                node_cntr += 1
        elif log_net.op == '@':
            if not log_net.op_param[0] in initializedMem:
                initializedMem.append(log_net.op_param[0])
                f.write("    cmem %s_%s : UInt<%s>[%s]\n" %
                        (log_net.op_param[1].name, log_net.op_param[0],
                         log_net.op_param[1].bitwidth, 2**log_net.op_param[1].addrwidth))
            f.write("    when %s :\n" % log_net.args[2].name)
            f.write("      infer mport T_%d  = %s_%s[%s], clock\n" %
                    (node_cntr, log_net.op_param[1].name, log_net.op_param[0],
                     log_net.args[0].name))
            f.write("      T_%d <= %s\n" % (node_cntr, log_net.args[1].name))
            f.write("      skip\n")
            node_cntr += 1
        else:
            pass

    f.close()
    return 0


def _trivialgraph_default_namer(thing, is_edge=True):
    """ Returns a "good" string for thing in printed graphs. """
    if is_edge:
        if thing.name is None or thing.name.startswith('tmp'):
            return ''
        else:
            return '/'.join([thing.name, str(len(thing))])
    elif isinstance(thing, Const):
        return str(thing.val)
    elif isinstance(thing, WireVector):
        return thing.name or '??'
    else:
        try:
            return thing.op + str(thing.op_param or '')
        except AttributeError:
            raise PyrtlError('no naming rule for "%s"' % str(thing))


def net_graph(block=None, split_state=False):
    """ Return a graph representation of the current block.

    Graph has the following form:
        { node1: { nodeA: edge1A, nodeB: edge1B},
          node2: { nodeB: edge2B, nodeC: edge2C},
          ...
        }

    aka: edge = graph[source][dest]

    Each node can be either a logic net or a WireVector (e.g. an Input, and Output, a
    Const or even an undriven WireVector (which acts as a source or sink in the network)
    Each edge is a WireVector or derived type (Input, Output, Register, etc.)
    Note that inputs, consts, and outputs will be both "node" and "edge".
    WireVectors that are not connected to any nets are not returned as part
    of the graph.
    """
    # FIXME: make it not try to add unused wires (issue #204)
    block = working_block(block)
    from .wire import Register
    # self.sanity_check()
    graph = {}

    # add all of the nodes
    for net in block.logic:
        graph[net] = {}

    wire_src_dict, wire_dst_dict = block.net_connections()
    dest_set = set(wire_src_dict.keys())
    arg_set = set(wire_dst_dict.keys())
    dangle_set = dest_set.symmetric_difference(arg_set)
    for w in dangle_set:
        graph[w] = {}
    if split_state:
        for w in block.wirevector_subset(Register):
            graph[w] = {}

    # add all of the edges
    for w in (dest_set & arg_set):
        try:
            _from = wire_src_dict[w]
        except Exception:
            _from = w
        if split_state and isinstance(w, Register):
            _from = w

        try:
            _to_list = wire_dst_dict[w]
        except Exception:
            _to_list = [w]

        for _to in _to_list:
            graph[_from][_to] = w

    return graph


def output_to_trivialgraph(file, namer=_trivialgraph_default_namer, block=None):
    """ Walk the block and output it in trivial graph format to the open file. """
    graph = net_graph(block)
    node_index_map = {}  # map node -> index

    # print the list of nodes
    for index, node in enumerate(graph):
        print('%d %s' % (index, namer(node, is_edge=False)), file=file)
        node_index_map[node] = index

    print('#', file=file)

    # print the list of edges
    for _from in graph:
        for _to in graph[_from]:
            from_index = node_index_map[_from]
            to_index = node_index_map[_to]
            edge = graph[_from][_to]
            print('%d %d %s' % (from_index, to_index, namer(edge)), file=file)


def _graphviz_default_namer(thing, is_edge=True, is_to_splitmerge=False):
    """ Returns a "good" graphviz label for thing. """
    if is_edge:
        if (thing.name is None or
                thing.name.startswith('tmp') or
                isinstance(thing, (Input, Output, Const, Register))):
            name = ''
        else:
            name = '/'.join([thing.name, str(len(thing))])
        penwidth = 2 if len(thing) == 1 else 6
        arrowhead = 'none' if is_to_splitmerge else 'normal'
        return '[label="%s", penwidth="%d", arrowhead="%s"]' % (name, penwidth, arrowhead)

    elif isinstance(thing, Const):
        return '[label="%d", shape=circle, fillcolor=lightgrey]' % thing.val
    elif isinstance(thing, (Input, Output)):
        return '[label="%s", shape=circle, fillcolor=none]' % thing.name
    elif isinstance(thing, Register):
        return '[label="%s", shape=square, fillcolor=gold]' % thing.name
    elif isinstance(thing, WireVector):
        return '[label="", shape=circle, fillcolor=none]'
    else:
        try:
            if thing.op == '&':
                return '[label="and"]'
            elif thing.op == '|':
                return '[label="or"]'
            elif thing.op == '^':
                return '[label="xor"]'
            elif thing.op == '~':
                return '[label="not"]'
            elif thing.op == 'x':
                return '[label="mux"]'
            elif thing.op in 'sc':
                return '[label="", height=.1, width=.1]'
            elif thing.op == 'r':
                name = thing.dests[0].name or ''
                return '[label="%s.next", shape=square, fillcolor=gold]' % name
            elif thing.op == 'w':
                return '[label="buf"]'
            else:
                return '[label="%s"]' % (thing.op + str(thing.op_param or ''))
        except AttributeError:
            raise PyrtlError('no naming rule for "%s"' % str(thing))


def output_to_graphviz(file, namer=_graphviz_default_namer, block=None):
    """ Walk the block and output it in graphviz format to the open file. """
    print(block_to_graphviz_string(block, namer), file=file)


def block_to_graphviz_string(block=None, namer=_graphviz_default_namer):
    """ Return a graphviz string for the block. """
    graph = net_graph(block, split_state=True)
    node_index_map = {}  # map node -> index

    rstring = """\
              digraph g {\n
              graph [splines="spline"];
              node [shape=circle, style=filled, fillcolor=lightblue1,
                    fontcolor=grey, fontname=helvetica, penwidth=0,
                    fixedsize=true];
              edge [labelfloat=false, penwidth=2, color=deepskyblue, arrowsize=.5];
              """

    # print the list of nodes
    for index, node in enumerate(graph):
        label = namer(node, is_edge=False)
        rstring += '    n%s %s;\n' % (index, label)
        node_index_map[node] = index

    # print the list of edges
    for _from in graph:
        for _to in graph[_from]:
            from_index = node_index_map[_from]
            to_index = node_index_map[_to]
            edge = graph[_from][_to]
            is_to_splitmerge = True if hasattr(_to, 'op') and _to.op in 'cs' else False
            label = namer(edge, is_to_splitmerge=is_to_splitmerge)
            rstring += '   n%d -> n%d %s;\n' % (from_index, to_index, label)

    rstring += '}\n'
    return rstring


def block_to_svg(block=None):
    """ Return an SVG for the block. """
    block = working_block(block)
    try:
        from graphviz import Source
        return Source(block_to_graphviz_string())._repr_svg_()
    except ImportError:
        raise PyrtlError('need graphviz installed (try "pip install graphviz")')


def trace_to_html(simtrace, trace_list=None, sortkey=None):
    """ Return a HTML block showing the trace. """

    from .simulation import SimulationTrace, _trace_sort_key
    if not isinstance(simtrace, SimulationTrace):
        raise PyrtlError('first arguement must be of type SimulationTrace')

    trace = simtrace.trace
    if sortkey is None:
        sortkey = _trace_sort_key

    if trace_list is None:
        trace_list = sorted(trace, key=sortkey)

    wave_template = (
        """\
        <script type="WaveDrom">
        { signal : [
        %s
        ]}
        </script>

        """
        )

    def extract(w):
        wavelist = []
        datalist = []
        last = None
        for i, value in enumerate(trace[w]):
            if last == value:
                wavelist.append('.')
            else:
                if len(w) == 1:
                    wavelist.append(str(value))
                else:
                    wavelist.append('=')
                    datalist.append(value)
                last = value

        wavestring = ''.join(wavelist)
        datastring = ', '.join(['"%d"' % data for data in datalist])
        if len(w) == 1:
            return bool_signal_template % (w, wavestring)
        else:
            return int_signal_template % (w, wavestring, datastring)

    bool_signal_template = '{ name: "%s",  wave: "%s" },'
    int_signal_template = '{ name: "%s",  wave: "%s", data: [%s] },'
    signals = [extract(w) for w in trace_list]
    all_signals = '\n'.join(signals)
    wave = wave_template % all_signals
    # print(wave)
    return wave


# ----------------------------------------------------------------
#         ___  __          __   __
#   \  / |__  |__) | |    /  \ / _`
#    \/  |___ |  \ | |___ \__/ \__>
#


class _VerilogSanitizer(_NameSanitizer):
    _ver_regex = '[_A-Za-z][_a-zA-Z0-9\$]*$'

    _verilog_reserved = \
        """always and assign automatic begin buf bufif0 bufif1 case casex casez cell cmos
        config deassign default defparam design disable edge else end endcase endconfig
        endfunction endgenerate endmodule endprimitive endspecify endtable endtask
        event for force forever fork function generate genvar highz0 highz1 if ifnone
        incdir include initial inout input instance integer join large liblist library
        localparam macromodule medium module nand negedge nmos nor noshowcancelledno
        not notif0 notif1 or output parameter pmos posedge primitive pull0 pull1
        pulldown pullup pulsestyle_oneventglitch pulsestyle_ondetectglitch remos real
        realtime reg release repeat rnmos rpmos rtran rtranif0 rtranif1 scalared
        showcancelled signed small specify specparam strong0 strong1 supply0 supply1
        table task time tran tranif0 tranif1 tri tri0 tri1 triand trior trireg unsigned
        use vectored wait wand weak0 weak1 while wire wor xnor xor
        """

    def __init__(self, internal_prefix='_sani_temp', map_valid_vals=True):
        self._verilog_reserved_set = frozenset(self._verilog_reserved.split())
        super(_VerilogSanitizer, self).__init__(self._ver_regex, internal_prefix,
                                                map_valid_vals, self._extra_checks)

    def _extra_checks(self, str):
        return(str not in self._verilog_reserved_set and  # is not a Verilog reserved keyword
               len(str) <= 1024)                          # not too long to be a Verilog id


def _verilog_vector_size_decl(n):
    return '' if n == 1 else '[%d:0]' % (n - 1)


def _verilog_vector_decl(w):
    return _verilog_vector_size_decl(len(w))


def output_to_verilog(dest_file, block=None):
    """ A function to walk the block and output it in verilog format to the open file """
    OutputToVerilog(dest_file, block)


class OutputToVerilog(object):
    def __init__(self, dest_file, block=None):
        """ A class implementing the output of a block in verilog format to an open file """

        self.block = working_block(block)
        self.file = dest_file
        self.internal_names = _VerilogSanitizer('_verout_tmp_')
        for wire in self.block.wirevector_set:
            self.internal_names.make_valid_string(wire.name)
        for clk in self.block.clocks:
            self.internal_names.make_valid_string(clk)
        self._to_verilog_comment()
        self._to_verilog_header()
        self._to_verilog_combinational()
        self._to_verilog_sequential()
        self._to_verilog_footer()

    def _varname(self, wire):
        """ Converts WireVectors to internal names """
        return self.internal_names[wire.name]

    def _to_verilog_comment(self):
        print('// Generated automatically via PyRTL', file=self.file)
        print('// As one initial test of synthesis, map to FPGA with:', file=self.file)
        print('//   yosys -p "synth_xilinx -top toplevel" thisfile.v\n', file=self.file)

    def _to_verilog_header(self):
<<<<<<< HEAD
        io_list = [self._varname(w) for w in self.block.wirevector_subset((Input, Output))]
        clk_list = [self._varname(c) for c in self.block.clocks.values()]
        io_list_str = ', '.join(io_list+clk_list)

        print('module toplevel(%s);' % io_list_str, file=self.file)
=======
        def name_sorted(wires):
            return sorted(wires, key=lambda w: self._varname(w))

        def name_list(wires):
            return [self._varname(w) for w in wires]
>>>>>>> d442cb32

        inputs = self.block.wirevector_subset(Input)
        outputs = self.block.wirevector_subset(Output)

        io_list = ['clk'] + name_list(name_sorted(inputs)) + name_list(name_sorted(outputs))
        if any(w.startswith('tmp') for w in io_list):
            raise PyrtlError('input or output with name starting with "tmp" indicates unnamed IO')
        io_list_str = ', '.join(io_list)
        print('module toplevel(%s);' % io_list_str, file=self.file)

        registers = self.block.wirevector_subset(Register)
        wires = self.block.wirevector_subset() - (inputs | outputs | registers)
        wire_regs = set()
        for net in self.block.logic:
            if net.op == 'm':
                wire_regs.add(net.dests[0])
        memories = {n.op_param[1] for n in self.block.logic_subset('m@')}

        print('    input clk;', file=self.file)
        for w in name_sorted(inputs):
            print('    input%s %s;' % (_verilog_vector_decl(w),
                                       self._varname(w)), file=self.file)
<<<<<<< HEAD
        for c in self.block.clocks.values():
            print('    input %s;' % self._varname(c), file=self.file)
        for w in outputs:
=======

        for w in name_sorted(outputs):
>>>>>>> d442cb32
            print('    output%s %s;' % (_verilog_vector_decl(w),
                                        self._varname(w)), file=self.file)
        print('', file=self.file)

        for w in registers:
            print('    reg%s %s;' % (_verilog_vector_decl(w),
                                     self._varname(w)), file=self.file)
        for w in wires:
            type = 'reg' if w in wire_regs else 'wire'
            print('    %s%s %s;' % (type, _verilog_vector_decl(w),
                                    self._varname(w)), file=self.file)
        print('', file=self.file)

        for m in memories:
            print('    reg%s mem_%s%s;' % (_verilog_vector_size_decl(m.bitwidth),
                                           m.id,
                                           _verilog_vector_size_decl(1 << m.addrwidth)),
                  file=self.file)

        print('', file=self.file)

        # Write the initial values for read-only memories.
        # If we ever add support outside of simulation for initial values
        #  for MemBlocks, that would also go here.
        roms = {m for m in memories if isinstance(m, RomBlock)}
        for m in roms:
            print('    initial begin', file=self.file)
            for i in range(1 << m.addrwidth):
                print("        mem_%s[%d]=%d'h%x;" % (
                    m.id, i, m.bitwidth, m._get_read_data(i)), file=self.file)
            print('    end', file=self.file)
            print('', file=self.file)

    def _to_verilog_combinational(self):
        for const in self.block.wirevector_subset(Const):
                print('    assign %s = %d;' % (self._varname(const), const.val), file=self.file)

        for net in self.block.logic:
            if net.op in 'wd~':  # unary ops
                opstr = '' if net.op in 'wd' else net.op
                t = (self._varname(net.dests[0]), opstr, self._varname(net.args[0]))
                print('    assign %s = %s%s;' % t, file=self.file)
            elif net.op in '&|^+-*<>':  # binary ops
                t = (self._varname(net.dests[0]), self._varname(net.args[0]),
                     net.op, self._varname(net.args[1]))
                print('    assign %s = %s %s %s;' % t, file=self.file)
            elif net.op == '=':
                t = (self._varname(net.dests[0]), self._varname(net.args[0]),
                     self._varname(net.args[1]))
                print('    assign %s = %s == %s;' % t, file=self.file)
            elif net.op == 'x':
                # note that the argument order for 'x' is backwards from the ternary operator
                t = (self._varname(net.dests[0]), self._varname(net.args[0]),
                     self._varname(net.args[2]), self._varname(net.args[1]))
                print('    assign %s = %s ? %s : %s;' % t, file=self.file)
            elif net.op == 'c':
                catlist = ', '.join([self._varname(w) for w in net.args])
                t = (self._varname(net.dests[0]), catlist)
                print('    assign %s = {%s};' % t, file=self.file)
            elif net.op == 's':
                # someone please check if we need this special handling for scalars
                catlist = ', '.join([self._varname(net.args[0]) + '[%s]' % str(i)
                                     if len(net.args[0]) > 1 else self._varname(net.args[0])
                                     for i in reversed(net.op_param)])
                t = (self._varname(net.dests[0]), catlist)
                print('    assign %s = {%s};' % t, file=self.file)
            elif net.op == 'r':
                pass  # do nothing for registers
            elif net.op == 'm':  # use always block and assign as Verilog register
                print('    always @( posedge clk )', file=self.file)
                print('    begin', file=self.file)
                t = (self._varname(net.dests[0]), net.op_param[0], self._varname(net.args[0]))
                print('        %s <= mem_%s[%s];' % t, file=self.file)
                print('    end', file=self.file)
            elif net.op == '@':
                pass
            else:
                raise PyrtlInternalError("nets with op '{}' not supported".format(net.op))
        print('', file=self.file)

    def _to_verilog_sequential(self):
        for ck in self.block.clocks.values():
            print('    always @( posedge %s )' % self._varname(ck), file=self.file)
            print('    begin', file=self.file)
            for net in self.block.logic:
                if net.dests[0].clock is not ck:
                    continue
                if net.op == 'r':
                    t = (self._varname(net.dests[0]), self._varname(net.args[0]))
                    print('        %s <= %s;' % t, file=self.file)
                elif net.op == '@':
                    t = (self._varname(net.args[2]), net.op_param[0],
                         self._varname(net.args[0]), self._varname(net.args[1]))
                    print(('        if (%s) begin\n'
                           '                mem_%s[%s] <= %s;\n'
                           '        end') % t, file=self.file)
            print('    end', file=self.file)

    def _to_verilog_footer(self):
        print('endmodule\n', file=self.file)


# TODO multiclock testbench
def output_verilog_testbench(dest_file, simulation_trace=None, block=None):
    """Output a verilog testbanch for the block/inputs used in the simulation trace."""
    block = working_block(block)
    inputs = block.wirevector_subset(Input)
    outputs = block.wirevector_subset(Output)
    ver_name = _VerilogSanitizer('_ver_out_tmp_')
    for wire in block.wirevector_set:
        ver_name.make_valid_string(wire.name)

    # Output header
    print('module tb();', file=dest_file)

    # Declare all block inputs as reg
    print('    reg clk;', file=dest_file)
    for w in inputs:
        print('    reg {:s} {:s};'.format(_verilog_vector_decl(w), ver_name[w.name]),
              file=dest_file)

    # Declare all block outputs as wires
    for w in outputs:
        print('    wire {:s} {:s};'.format(_verilog_vector_decl(w), ver_name[w.name]),
              file=dest_file)
    print('', file=dest_file)

    # Instantiate logic block
    io_list = [ver_name[w.name] for w in block.wirevector_subset((Input, Output))]
    io_list.append('clk')
    io_list_str = ['.{0:s}({0:s})'.format(w) for w in io_list]
    print('    toplevel block({:s});\n'.format(', '.join(io_list_str)), file=dest_file)

    # Generate clock signal
    print('    always', file=dest_file)
    print('        #0.5 clk = ~clk;\n', file=dest_file)

    # Move through all steps of trace, writing out input assignments per cycle
    print('    initial begin', file=dest_file)
    print('        $dumpfile ("waveform.vcd");', file=dest_file)
    print('        $dumpvars;\n', file=dest_file)
    print('        clk = 0;', file=dest_file)

    for i in range(len(simulation_trace)):
        for w in inputs:
            print('        {:s} = {:s}{:d};'.format(
                ver_name[w.name],
                "{:d}'d".format(len(w)),
                simulation_trace.trace[w][i]), file=dest_file)
        print('\n        #2', file=dest_file)

    # Footer
    print('        $finish;', file=dest_file)
    print('    end', file=dest_file)
    print('endmodule', file=dest_file)<|MERGE_RESOLUTION|>--- conflicted
+++ resolved
@@ -683,19 +683,17 @@
         print('//   yosys -p "synth_xilinx -top toplevel" thisfile.v\n', file=self.file)
 
     def _to_verilog_header(self):
-<<<<<<< HEAD
+        def name_sorted(wires):
+            return sorted(wires, key=lambda w: self._varname(w))
+
+        def name_list(wires):
+            return [self._varname(w) for w in wires]
+
         io_list = [self._varname(w) for w in self.block.wirevector_subset((Input, Output))]
         clk_list = [self._varname(c) for c in self.block.clocks.values()]
         io_list_str = ', '.join(io_list+clk_list)
 
         print('module toplevel(%s);' % io_list_str, file=self.file)
-=======
-        def name_sorted(wires):
-            return sorted(wires, key=lambda w: self._varname(w))
-
-        def name_list(wires):
-            return [self._varname(w) for w in wires]
->>>>>>> d442cb32
 
         inputs = self.block.wirevector_subset(Input)
         outputs = self.block.wirevector_subset(Output)
@@ -718,14 +716,10 @@
         for w in name_sorted(inputs):
             print('    input%s %s;' % (_verilog_vector_decl(w),
                                        self._varname(w)), file=self.file)
-<<<<<<< HEAD
+
         for c in self.block.clocks.values():
             print('    input %s;' % self._varname(c), file=self.file)
-        for w in outputs:
-=======
-
         for w in name_sorted(outputs):
->>>>>>> d442cb32
             print('    output%s %s;' % (_verilog_vector_decl(w),
                                         self._varname(w)), file=self.file)
         print('', file=self.file)
